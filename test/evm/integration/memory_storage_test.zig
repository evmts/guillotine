const std = @import("std");
const testing = std.testing;
const Evm = @import("evm");
const primitives = @import("primitives");
const Address = primitives.Address.Address;
const MemoryDatabase = Evm.MemoryDatabase;
const Frame = Evm.Frame;
const Contract = Evm.Contract;
const Operation = Evm.Operation;
// Using raw opcode values directly

// Integration tests for memory and storage operations

test "Integration: Memory operations with arithmetic" {
    const allocator = testing.allocator;

    // Initialize database and EVM
    var memory_db = MemoryDatabase.init(allocator);
    defer memory_db.deinit();

    const db_interface = memory_db.to_database_interface();
    var builder = Evm.EvmBuilder.init(allocator, db_interface);

    var evm = try builder.build();
    defer evm.deinit();

    // Create contract
    const zero_address = primitives.Address.ZERO_ADDRESS;

    var contract = Contract.init(
        zero_address, // caller
        zero_address, // addr
        0, // value
        0, // gas
        &[_]u8{}, // code
        [_]u8{0} ** 32, // code_hash
        &[_]u8{}, // input
        false, // is_static
    );
    defer contract.deinit(allocator, null);

    // Create frame
    var frame_builder = Frame.builder(allocator);
    var frame = try frame_builder
        .withVm(&evm)
        .withContract(&contract)
        .withGas(10000)
        .build();
    defer frame.deinit();

    // Store result of arithmetic operation in memory
    // Calculate 10 + 20 = 30, store at offset 0
    try frame.stack.append(10);
    try frame.stack.append(20);

    // Execute ADD opcode
    const interpreter: Operation.Interpreter = &evm;
    const state: Operation.State = &frame;
    _ = try evm.table.execute(0, interpreter, state, 0x01);

    // Store result in memory
    try frame.stack.append(0); // offset
    _ = try evm.table.execute(0, interpreter, state, 0x52);

    // Load from memory and verify
    try frame.stack.append(0); // offset
    _ = try evm.table.execute(0, interpreter, state, 0x51);

    const loaded_value = try frame.stack.pop();
    try testing.expectEqual(@as(u256, 30), loaded_value);

    // Check memory size
    _ = try evm.table.execute(0, interpreter, state, 0x59);
    const memory_size = try frame.stack.pop();
    try testing.expectEqual(@as(u256, 32), memory_size);
}

test "Integration: Storage with conditional updates" {
    const allocator = testing.allocator;

    // Initialize database and EVM
    var memory_db = MemoryDatabase.init(allocator);
    defer memory_db.deinit();

    const db_interface = memory_db.to_database_interface();
    var builder = Evm.EvmBuilder.init(allocator, db_interface);

    var evm = try builder.build();
    defer evm.deinit();

    // Create contract
    const zero_address = primitives.Address.ZERO_ADDRESS;

    var contract = Contract.init(
        zero_address, // caller
        zero_address, // addr
        0, // value
        0, // gas
        &[_]u8{}, // code
        [_]u8{0} ** 32, // code_hash
        &[_]u8{}, // input
        false, // is_static
    );
    defer contract.deinit(allocator, null);

    // Create frame
    var frame_builder = Frame.builder(allocator);
    var frame = try frame_builder
        .withVm(&evm)
        .withContract(&contract)
        .withGas(10000)
        .build();
    defer frame.deinit();

    // Set initial storage value
    const slot: u256 = 42;
    const initial_value: u256 = 100;
    try evm.state.set_storage(zero_address, slot, initial_value);

    // Load value, add 50, store back if result > 120
    try frame.stack.append(slot);

    const interpreter: Operation.Interpreter = &evm;
    const state: Operation.State = &frame;
    _ = try evm.table.execute(0, interpreter, state, 0x54);

    const loaded_value = try frame.stack.pop();
    try testing.expectEqual(initial_value, loaded_value);

    // Add 50
    try frame.stack.append(loaded_value);
    try frame.stack.append(50);
    _ = try evm.table.execute(0, interpreter, state, 0x01);

    const sum = try frame.stack.pop();
    try testing.expectEqual(@as(u256, 150), sum);

<<<<<<< HEAD
    // Duplicate for comparison
    try frame.stack.append(sum);
    _ = try evm.table.execute(0, interpreter, state, 0x80);

    // Compare with 120 - we want to check if 150 > 120
    // GT does top > second, so we need [120, 150] on stack
    try frame.stack.append(120);
    _ = try evm.table.execute(0, interpreter, state, 0x90); // SWAP1 to get [120, 150]
=======
    // Compare sum > 120
    // We want to check if 150 > 120 = true
    // GT computes top > second, so we need 150 on top
    try frame.stack.append(120); // Stack: [120]
    try frame.stack.append(sum); // Stack: [120, 150]
>>>>>>> 64398bac
    _ = try evm.table.execute(0, interpreter, state, 0x11); // GT: 150 > 120 = 1

    const comparison_result = try frame.stack.pop();
    try testing.expectEqual(@as(u256, 1), comparison_result);

    // Push sum back for storage
    try frame.stack.append(sum);

    // Since condition is true, store the value
    // Stack has the value (150), need to store it
    try frame.stack.append(slot);
    _ = try evm.table.execute(0, interpreter, state, 0x55);

    // Verify storage was updated
    const updated_value = evm.state.get_storage(zero_address, slot);
    try testing.expectEqual(@as(u256, 150), updated_value);
}

test "Integration: Memory copy operations" {
    const allocator = testing.allocator;

    // Initialize database and EVM
    var memory_db = MemoryDatabase.init(allocator);
    defer memory_db.deinit();

    const db_interface = memory_db.to_database_interface();
    var builder = Evm.EvmBuilder.init(allocator, db_interface);

    var evm = try builder.build();
    defer evm.deinit();

    // Create contract
    const zero_address = primitives.Address.ZERO_ADDRESS;

    var contract = Contract.init(
        zero_address, // caller
        zero_address, // addr
        0, // value
        0, // gas
        &[_]u8{}, // code
        [_]u8{0} ** 32, // code_hash
        &[_]u8{}, // input
        false, // is_static
    );
    defer contract.deinit(allocator, null);

    // Create frame
    var frame_builder = Frame.builder(allocator);
    var frame = try frame_builder
        .withVm(&evm)
        .withContract(&contract)
        .withGas(10000)
        .build();
    defer frame.deinit();

    const interpreter: Operation.Interpreter = &evm;
    const state: Operation.State = &frame;

    // Store some data in memory
    const data1: u256 = 0xDEADBEEF;
    const data2: u256 = 0xCAFEBABE;

    try frame.stack.append(data1);
    try frame.stack.append(0); // offset
    _ = try evm.table.execute(0, interpreter, state, 0x52);

    try frame.stack.append(data2);
    try frame.stack.append(32); // offset
    _ = try evm.table.execute(0, interpreter, state, 0x52);

    // Copy 32 bytes from offset 0 to offset 64
    // MCOPY pops in order: dest, src, length
    // So for dest=64, src=0, length=32, we need stack [32, 0, 64]
    try frame.stack.append(32); // length
    try frame.stack.append(0); // src
    try frame.stack.append(64); // dst
    _ = try evm.table.execute(0, interpreter, state, 0x5E);

    // Verify copy
    try frame.stack.append(64); // offset
    _ = try evm.table.execute(0, interpreter, state, 0x51);

    const copied_value = try frame.stack.pop();
    try testing.expectEqual(data1, copied_value);

    // Check memory size expanded
    _ = try evm.table.execute(0, interpreter, state, 0x59);

    const memory_size = try frame.stack.pop();
    try testing.expectEqual(@as(u256, 96), memory_size);
}

test "Integration: Transient storage with arithmetic" {
    const allocator = testing.allocator;

    // Initialize database and EVM
    var memory_db = MemoryDatabase.init(allocator);
    defer memory_db.deinit();

    const db_interface = memory_db.to_database_interface();
    var builder = Evm.EvmBuilder.init(allocator, db_interface);

    var evm = try builder.build();
    defer evm.deinit();

    // Create contract
    const zero_address = primitives.Address.ZERO_ADDRESS;

    var contract = Contract.init(
        zero_address, // caller
        zero_address, // addr
        0, // value
        0, // gas
        &[_]u8{}, // code
        [_]u8{0} ** 32, // code_hash
        &[_]u8{}, // input
        false, // is_static
    );
    defer contract.deinit(allocator, null);

    // Create frame
    var frame_builder = Frame.builder(allocator);
    var frame = try frame_builder
        .withVm(&evm)
        .withContract(&contract)
        .withGas(10000)
        .build();
    defer frame.deinit();

    const interpreter: Operation.Interpreter = &evm;
    const state: Operation.State = &frame;

    const slot: u256 = 123;

    // Store initial value in transient storage
    try frame.stack.append(1000);
    try frame.stack.append(slot);
    _ = try evm.table.execute(0, interpreter, state, 0x5D);

    // Load, double it, store back
    try frame.stack.append(slot);
    _ = try evm.table.execute(0, interpreter, state, 0x5C);

    const loaded_value = try frame.stack.pop();
    try testing.expectEqual(@as(u256, 1000), loaded_value);

    // Double the value
    try frame.stack.append(loaded_value);
    _ = try evm.table.execute(0, interpreter, state, 0x80);
    _ = try evm.table.execute(0, interpreter, state, 0x01);

    const doubled = try frame.stack.pop();
    try testing.expectEqual(@as(u256, 2000), doubled);

    // Store back
    try frame.stack.append(doubled);
    try frame.stack.append(slot);
    _ = try evm.table.execute(0, interpreter, state, 0x5D);

    // Verify
    try frame.stack.append(slot);
    _ = try evm.table.execute(0, interpreter, state, 0x5C);

    const final_value = try frame.stack.pop();
    try testing.expectEqual(@as(u256, 2000), final_value);
}

test "Integration: MSTORE8 with bitwise operations" {
    const allocator = testing.allocator;

    // Initialize database and EVM
    var memory_db = MemoryDatabase.init(allocator);
    defer memory_db.deinit();

    const db_interface = memory_db.to_database_interface();
    var builder = Evm.EvmBuilder.init(allocator, db_interface);

    var evm = try builder.build();
    defer evm.deinit();

    // Create contract
    const zero_address = primitives.Address.ZERO_ADDRESS;

    var contract = Contract.init(
        zero_address, // caller
        zero_address, // addr
        0, // value
        0, // gas
        &[_]u8{}, // code
        [_]u8{0} ** 32, // code_hash
        &[_]u8{}, // input
        false, // is_static
    );
    defer contract.deinit(allocator, null);

    // Create frame
    var frame_builder = Frame.builder(allocator);
    var frame = try frame_builder
        .withVm(&evm)
        .withContract(&contract)
        .withGas(10000)
        .build();
    defer frame.deinit();

    const interpreter: Operation.Interpreter = &evm;
    const state: Operation.State = &frame;

    // Store individual bytes to build a word
    var offset: u256 = 0;
    const bytes = [_]u8{ 0xDE, 0xAD, 0xBE, 0xEF };

    for (bytes) |byte| {
        try frame.stack.append(byte);
        try frame.stack.append(offset);
        _ = try evm.table.execute(0, interpreter, state, 0x53);
        offset += 1;
    }

    // Load the full word
    try frame.stack.append(0);
    _ = try evm.table.execute(0, interpreter, state, 0x51);

    // The result should be 0xDEADBEEF0000...
    const result = try frame.stack.pop();
    const expected = @as(u256, 0xDEADBEEF) << (28 * 8); // Shift to most significant bytes
    try testing.expectEqual(expected, result);
}

test "Integration: Storage slot calculation" {
    const allocator = testing.allocator;

    // Initialize database and EVM
    var memory_db = MemoryDatabase.init(allocator);
    defer memory_db.deinit();

    const db_interface = memory_db.to_database_interface();
    var builder = Evm.EvmBuilder.init(allocator, db_interface);

    var evm = try builder.build();
    defer evm.deinit();

    // Create contract
    const zero_address = primitives.Address.ZERO_ADDRESS;

    var contract = Contract.init(
        zero_address, // caller
        zero_address, // addr
        0, // value
        0, // gas
        &[_]u8{}, // code
        [_]u8{0} ** 32, // code_hash
        &[_]u8{}, // input
        false, // is_static
    );
    defer contract.deinit(allocator, null);

    // Create frame
    var frame_builder = Frame.builder(allocator);
    var frame = try frame_builder
        .withVm(&evm)
        .withContract(&contract)
        .withGas(30000)
        .build();
    defer frame.deinit();

    const interpreter: Operation.Interpreter = &evm;
    const state: Operation.State = &frame;

    // Simulate array access: array[index] where base slot = 5
    const base_slot: u256 = 5;
    const index: u256 = 3;

    // Calculate slot: keccak256(base_slot) + index
    // For this test, we'll use a simpler calculation: base_slot * 1000 + index
    try frame.stack.append(base_slot);
    try frame.stack.append(1000);
    _ = try evm.table.execute(0, interpreter, state, 0x02);

    try frame.stack.append(index);
    _ = try evm.table.execute(0, interpreter, state, 0x01);

    const calculated_slot = try frame.stack.pop();
    try testing.expectEqual(@as(u256, 5003), calculated_slot);

    // Store value at calculated slot
    const value: u256 = 999;
    try frame.stack.append(value);
    try frame.stack.append(calculated_slot);
    _ = try evm.table.execute(0, interpreter, state, 0x55);

    // Load and verify
    try frame.stack.append(calculated_slot);
    _ = try evm.table.execute(0, interpreter, state, 0x54);

    const loaded_value = try frame.stack.pop();
    try testing.expectEqual(value, loaded_value);
}

// WORKING ON THIS: Fixing memory expansion tracking expectations
test "Integration: Memory expansion tracking" {
    const allocator = testing.allocator;

    // Initialize database and EVM
    var memory_db = MemoryDatabase.init(allocator);
    defer memory_db.deinit();

    const db_interface = memory_db.to_database_interface();
    var builder = Evm.EvmBuilder.init(allocator, db_interface);

    var evm = try builder.build();
    defer evm.deinit();

    // Create contract
    const zero_address = primitives.Address.ZERO_ADDRESS;

    var contract = Contract.init(
        zero_address, // caller
        zero_address, // addr
        0, // value
        0, // gas
        &[_]u8{}, // code
        [_]u8{0} ** 32, // code_hash
        &[_]u8{}, // input
        false, // is_static
    );
    defer contract.deinit(allocator, null);

    // Create frame
    var frame_builder = Frame.builder(allocator);
    var frame = try frame_builder
        .withVm(&evm)
        .withContract(&contract)
        .withGas(10000)
        .build();
    defer frame.deinit();

    const interpreter: Operation.Interpreter = &evm;
    const state: Operation.State = &frame;

    // Track memory size as we expand
    _ = try evm.table.execute(0, interpreter, state, 0x59);
    const initial_size = try frame.stack.pop();
    try testing.expectEqual(@as(u256, 0), initial_size);

    // Store at offset 0
    frame.stack.clear();
    try frame.stack.append(42);
    try frame.stack.append(0);
    _ = try evm.table.execute(0, interpreter, state, 0x52);

    _ = try evm.table.execute(0, interpreter, state, 0x59);
    const size_after_first = try frame.stack.pop();
    try testing.expectEqual(@as(u256, 32), size_after_first);

    // Store at offset 100 (forces expansion)
    frame.stack.clear();
    try frame.stack.append(99);
    try frame.stack.append(100);
    _ = try evm.table.execute(0, interpreter, state, 0x52);

    _ = try evm.table.execute(0, interpreter, state, 0x59);
    const size_after_second = try frame.stack.pop();
    // Memory expands in 32-byte words. Offset 100 + 32 bytes = 132 bytes needed
    // 132 bytes = 4.125 words, rounds up to 5 words = 160 bytes
    try testing.expectEqual(@as(u256, 160), size_after_second);

    // Store single byte at offset 200
    frame.stack.clear();
    try frame.stack.append(0xFF);
    try frame.stack.append(200);
    _ = try evm.table.execute(0, interpreter, state, 0x53);

    _ = try evm.table.execute(0, interpreter, state, 0x59);
    const size_after_third = try frame.stack.pop();
    // MSTORE8 at offset 200 needs byte 200, which requires 201 bytes
    // 201 bytes = 6.28125 words, rounds up to 7 words = 224 bytes
    try testing.expectEqual(@as(u256, 224), size_after_third);
}

test "Integration: Cold/warm storage access patterns" {
    const allocator = testing.allocator;

    // Initialize database and EVM
    var memory_db = MemoryDatabase.init(allocator);
    defer memory_db.deinit();

    const db_interface = memory_db.to_database_interface();
    var builder = Evm.EvmBuilder.init(allocator, db_interface);

    var evm = try builder.build();
    defer evm.deinit();

    // Create contract
    const zero_address = primitives.Address.ZERO_ADDRESS;

    var contract = Contract.init(
        zero_address, // caller
        zero_address, // addr
        0, // value
        0, // gas
        &[_]u8{}, // code
        [_]u8{0} ** 32, // code_hash
        &[_]u8{}, // input
        false, // is_static
    );
    defer contract.deinit(allocator, null);

    // Create frame
    var frame_builder = Frame.builder(allocator);
    var frame = try frame_builder
        .withVm(&evm)
        .withContract(&contract)
        .withGas(10000)
        .build();
    defer frame.deinit();

    const interpreter: Operation.Interpreter = &evm;
    const state: Operation.State = &frame;

    const slot: u256 = 777;

    // First access - cold (should cost 2100 gas)
    const gas_before_cold = frame.gas_remaining;
    try frame.stack.append(slot);
    _ = try evm.table.execute(0, interpreter, state, 0x54);
    const gas_after_cold = frame.gas_remaining;
    const cold_gas_used = gas_before_cold - gas_after_cold;
    try testing.expectEqual(@as(u64, 2100), cold_gas_used);

    // Second access - warm (should cost 100 gas)
    frame.stack.clear();
    const gas_before_warm = frame.gas_remaining;
    try frame.stack.append(slot);
    _ = try evm.table.execute(0, interpreter, state, 0x54);
    const gas_after_warm = frame.gas_remaining;
    const warm_gas_used = gas_before_warm - gas_after_warm;
    try testing.expectEqual(@as(u64, 100), warm_gas_used);
}<|MERGE_RESOLUTION|>--- conflicted
+++ resolved
@@ -135,22 +135,11 @@
     const sum = try frame.stack.pop();
     try testing.expectEqual(@as(u256, 150), sum);
 
-<<<<<<< HEAD
-    // Duplicate for comparison
-    try frame.stack.append(sum);
-    _ = try evm.table.execute(0, interpreter, state, 0x80);
-
-    // Compare with 120 - we want to check if 150 > 120
-    // GT does top > second, so we need [120, 150] on stack
-    try frame.stack.append(120);
-    _ = try evm.table.execute(0, interpreter, state, 0x90); // SWAP1 to get [120, 150]
-=======
     // Compare sum > 120
     // We want to check if 150 > 120 = true
     // GT computes top > second, so we need 150 on top
     try frame.stack.append(120); // Stack: [120]
     try frame.stack.append(sum); // Stack: [120, 150]
->>>>>>> 64398bac
     _ = try evm.table.execute(0, interpreter, state, 0x11); // GT: 150 > 120 = 1
 
     const comparison_result = try frame.stack.pop();
@@ -222,11 +211,11 @@
     _ = try evm.table.execute(0, interpreter, state, 0x52);
 
     // Copy 32 bytes from offset 0 to offset 64
-    // MCOPY pops in order: dest, src, length
-    // So for dest=64, src=0, length=32, we need stack [32, 0, 64]
-    try frame.stack.append(32); // length
-    try frame.stack.append(0); // src
-    try frame.stack.append(64); // dst
+    // MCOPY expects [dst, src, length] from top to bottom
+    // So we push in reverse order: length, src, dst
+    try frame.stack.append(32); // size (will be on top)
+    try frame.stack.append(0); // src (will be in middle)
+    try frame.stack.append(64); // dst (will be on bottom)
     _ = try evm.table.execute(0, interpreter, state, 0x5E);
 
     // Verify copy
