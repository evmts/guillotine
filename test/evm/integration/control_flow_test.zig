--- conflicted
+++ resolved
@@ -95,17 +95,10 @@
     frame_ptr.pc = 0;
 
     // Calculate condition: 5 > 3
-<<<<<<< HEAD
-    // GT computes top > second, so for 5 > 3 we need [3, 5]
-    try frame_ptr.stack.append(3);
-    try frame_ptr.stack.append(5);
-    _ = try vm.table.execute(0, interpreter, state, 0x11); // GT Result: 1, Stack: [1]
-=======
     // GT computes top > second, so we need 5 on top
     try frame_ptr.stack.append(3);
     try frame_ptr.stack.append(5);
     _ = try vm.table.execute(0, interpreter, state, 0x11); // GT Result: 1, Stack: [1] (5 > 3 = true)
->>>>>>> 64398bac
 
     // Push destination (30) on top of condition
     try frame_ptr.stack.append(30); // Stack: [1, 30] with 30 on top
@@ -177,37 +170,20 @@
     var iterations: u32 = 0;
     while (iterations < 5) : (iterations += 1) {
         // Decrement counter
-<<<<<<< HEAD
-        // SUB does top - second, we want counter - 1
-        // Stack has [counter], we need to get counter - 1
-        _ = try vm.table.execute(0, interpreter, state, 0x80); // DUP1: [counter, counter]
-        try frame_ptr.stack.append(1); // [counter, counter, 1]
-        _ = try vm.table.execute(0, interpreter, state, 0x90); // SWAP1: [counter, 1, counter]
-        _ = try vm.table.execute(0, interpreter, state, 0x03); // SUB: [counter, result]
-        _ = try vm.table.execute(0, interpreter, state, 0x90); // SWAP1: [result, counter]
-        _ = try vm.table.execute(0, interpreter, state, 0x50); // POP: [result]
-=======
         // SUB now does top - second, so we need [1, counter] to get counter - 1
         try frame_ptr.stack.append(1); // Stack: [counter, 1]
         _ = try vm.table.execute(0, interpreter, state, 0x90); // SWAP1 to get [1, counter]
         _ = try vm.table.execute(0, interpreter, state, 0x03); // SUB = counter - 1
->>>>>>> 64398bac
 
         // Duplicate for comparison
         _ = try vm.table.execute(0, interpreter, state, 0x80); // DUP1
 
         // Check if counter > 0
-<<<<<<< HEAD
-        // GT does top > second, we want counter > 0
-        try frame_ptr.stack.append(0);
-        _ = try vm.table.execute(0, interpreter, state, 0x90); // SWAP1 to get [0, counter]
-=======
         // Stack after DUP1: [counter, counter]
         // GT computes top > second, so we need counter on top and 0 second
         // Current stack has counter, so we push 0 then swap
         try frame_ptr.stack.append(0); // Stack: [counter, counter, 0]
         _ = try vm.table.execute(0, interpreter, state, 0x90); // SWAP1: Stack: [counter, 0, counter]
->>>>>>> 64398bac
         _ = try vm.table.execute(0, interpreter, state, 0x11); // GT: counter > 0
 
         // If counter > 0, we would jump back to loop start
@@ -534,19 +510,11 @@
     const c: u256 = 3;
     const d: u256 = 8;
 
-<<<<<<< HEAD
-    // First condition: a > b (should be true)
-    // GT does top > second, for 10 > 5 we need [5, 10]
-    try frame_ptr.stack.append(b);
-    try frame_ptr.stack.append(a);
-    _ = try vm.table.execute(0, interpreter, state, 0x11); // GT
-=======
     // First condition: a > b (should be true) with corrected GT
     // GT now computes (top > second), so we need [b, a] for a > b
     try frame_ptr.stack.append(b); // Push b (second)
     try frame_ptr.stack.append(a); // Push a (top), Stack: [b, a]
     _ = try vm.table.execute(0, interpreter, state, 0x11); // GT: computes a > b
->>>>>>> 64398bac
 
     // If first condition is false, jump to end
     _ = try vm.table.execute(0, interpreter, state, 0x80); // DUP1
@@ -559,19 +527,11 @@
     _ = try frame_ptr.stack.pop(); // Pop destination
     try testing.expectEqual(@as(u256, 0), should_skip_first); // Should not skip
 
-<<<<<<< HEAD
-    // Second condition: c < d (should be true)
-    // LT does top < second, for 3 < 8 we need [8, 3]
-    try frame_ptr.stack.append(d);
-    try frame_ptr.stack.append(c);
-    _ = try vm.table.execute(0, interpreter, state, 0x10); // LT
-=======
     // Second condition: c < d (should be true) with corrected LT  
     // LT now computes (top < second), so we need [d, c] for c < d
     try frame_ptr.stack.append(d); // Push d (second)
     try frame_ptr.stack.append(c); // Push c (top), Stack: [d, c] 
     _ = try vm.table.execute(0, interpreter, state, 0x10); // LT: computes c < d
->>>>>>> 64398bac
 
     // AND the conditions
     _ = try vm.table.execute(0, interpreter, state, 0x02); // MUL (using as AND for 0/1 values)
