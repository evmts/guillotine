const std = @import("std");
const testing = std.testing;

// Import opcodes through evm module
const Evm = @import("evm");
const memory = Evm.opcodes.memory;
const storage = Evm.opcodes.storage;
const bitwise = Evm.opcodes.bitwise;
const arithmetic = Evm.opcodes.arithmetic;
const crypto = Evm.opcodes.crypto;
const stack = Evm.opcodes.stack;
const comparison = Evm.opcodes.comparison;

test "Integration: Token balance check pattern" {
    // Simulate checking and updating a token balance
    const allocator = testing.allocator;

    // Create memory database
    var memory_db = Evm.MemoryDatabase.init(allocator);
    defer memory_db.deinit();

    // Create database interface
    const db_interface = memory_db.to_database_interface();

    // Create VM
    var builder = Evm.EvmBuilder.init(allocator, db_interface);

    var vm = try builder.build();
    defer vm.deinit();

    // Create addresses
    const contract_address = Evm.primitives.Address.from_u256(0x02);
    const alice_address = Evm.primitives.Address.from_u256(0x01);

    // Calculate proper code hash
    const code_hash: [32]u8 = [_]u8{0} ** 32;

    // Create contract
    var contract = Evm.Contract.init(
        alice_address, // caller
        contract_address, // address
        0, // value
        100000, // gas
        &[_]u8{}, // code
        code_hash, // code hash
        &[_]u8{}, // input
        false, // is_static
    );
    defer contract.deinit(allocator, null);

    // Create frame with gas
    var frame_builder = Evm.Frame.builder(allocator);
    var frame = try frame_builder
        .withVm(&vm)
        .withContract(&contract)
        .withGas(100000)
        .build();
    defer frame.deinit();

    // Simulate ERC20 balance mapping: mapping(address => uint256)
    // Storage slot = keccak256(address . uint256(0))

    // Store Alice's address in memory at offset 0
    const alice_addr = Evm.primitives.Address.to_u256(alice_address);
    try frame.stack.append(alice_addr); // value
    try frame.stack.append(0); // offset
    const interpreter: Evm.Operation.Interpreter = &vm;
    const state: Evm.Operation.State = &frame;
    _ = try vm.table.execute(0, interpreter, state, 0x52); // MSTORE

    // Store mapping slot (0) at offset 32
    try frame.stack.append(0); // value
    try frame.stack.append(32); // offset
    _ = try vm.table.execute(0, interpreter, state, 0x52); // MSTORE

    // Hash to get storage slot
    try frame.stack.append(64); // size
    try frame.stack.append(0); // offset
    _ = try vm.table.execute(0, interpreter, state, 0x20); // SHA3

    // Set initial balance
    const initial_balance: u256 = 1000;
    _ = try vm.table.execute(0, interpreter, state, 0x80); // DUP1 - duplicate slot
    try frame.stack.append(initial_balance); // Stack: [slot_hash, slot_hash, initial_balance]
    _ = try vm.table.execute(0, interpreter, state, 0x55); // SSTORE: pops slot_hash (top), then initial_balance

    // Load balance
    _ = try vm.table.execute(0, interpreter, state, 0x54); // SLOAD using the remaining slot_hash

    // Check if balance >= 100 using corrected stack order
    // With the fixed LT opcode: LT now computes (top < second)
    // Original stack after SLOAD: [balance]
    try frame.stack.append(100); // Stack: [balance, 100]
    // LT will compute: 100 < balance (which should be true since 1000 > 100)
    _ = try vm.table.execute(0, interpreter, state, 0x10); // LT pops 100, compares 100 < balance

    // Result should be 1 (true) since 100 < 1000
    const result = try frame.stack.pop();
    try testing.expectEqual(@as(u256, 1), result);
}

test "Integration: Packed struct storage" {
    // Simulate Solidity packed struct storage
    const allocator = testing.allocator;

    // Create memory database
    var memory_db = Evm.MemoryDatabase.init(allocator);
    defer memory_db.deinit();

    // Create database interface
    const db_interface = memory_db.to_database_interface();

    // Create VM
    var builder = Evm.EvmBuilder.init(allocator, db_interface);

    var vm = try builder.build();
    defer vm.deinit();

    // Create addresses
    const contract_address = Evm.primitives.Address.from_u256(0x02);
    const alice_address = Evm.primitives.Address.from_u256(0x01);

    // Calculate proper code hash
    const code_hash: [32]u8 = [_]u8{0} ** 32;

    // Create contract
    var contract = Evm.Contract.init(
        alice_address, // caller
        contract_address, // address
        0, // value
        100000, // gas
        &[_]u8{}, // code
        code_hash, // code hash
        &[_]u8{}, // input
        false, // is_static
    );
    defer contract.deinit(allocator, null);

    // Create frame with gas
    var frame_builder = Evm.Frame.builder(allocator);
    var frame = try frame_builder
        .withVm(&vm)
        .withContract(&contract)
        .withGas(100000)
        .build();
    defer frame.deinit();

    // Simulate struct { uint128 a; uint128 b; } packed in one slot
    const a: u256 = 12345; // Lower 128 bits
    const b: u256 = 67890; // Upper 128 bits

    // Pack values: b << 128 | a
    try frame.stack.append(b);
    try frame.stack.append(128);
    const interpreter: Evm.Operation.Interpreter = &vm;
    const state: Evm.Operation.State = &frame;
    _ = try vm.table.execute(0, interpreter, state, 0x1B); // SHL

    try frame.stack.append(a);
    _ = try vm.table.execute(0, interpreter, state, 0x17); // OR

    // Store packed value
    const slot: u256 = 5;
    _ = try vm.table.execute(0, interpreter, state, 0x80); // DUP1 to preserve packed_value
    try frame.stack.append(slot); // Now stack is [packed_value, packed_value, slot]
    _ = try vm.table.execute(0, interpreter, state, 0x55); // SSTORE: pops slot, then packed_value
    _ = try vm.table.execute(0, interpreter, state, 0x50); // POP the extra packed_value

    // Load and unpack 'a' (lower 128 bits)
    try frame.stack.append(slot);
    _ = try vm.table.execute(0, interpreter, state, 0x54); // SLOAD

    // Mask to get lower 128 bits
    const mask_128 = ((@as(u256, 1) << 128) - 1);
    try frame.stack.append(mask_128);
    _ = try vm.table.execute(0, interpreter, state, 0x16); // AND

    const result_a = try frame.stack.pop();
    try testing.expectEqual(@as(u256, a), result_a);

    // Load and unpack 'b' (upper 128 bits)
    try frame.stack.append(slot);
    _ = try vm.table.execute(0, interpreter, state, 0x54); // SLOAD
    try frame.stack.append(128);
    _ = try vm.table.execute(0, interpreter, state, 0x1C); // SHR

    const result_b = try frame.stack.pop();
    try testing.expectEqual(@as(u256, b), result_b);
}

test "Integration: Dynamic array length update" {
    // Simulate updating a dynamic array's length
    const allocator = testing.allocator;

    // Create memory database
    var memory_db = Evm.MemoryDatabase.init(allocator);
    defer memory_db.deinit();

    // Create database interface
    const db_interface = memory_db.to_database_interface();

    // Create VM
    var builder = Evm.EvmBuilder.init(allocator, db_interface);

    var vm = try builder.build();
    defer vm.deinit();

    // Create addresses
    const contract_address = Evm.primitives.Address.from_u256(0x02);
    const alice_address = Evm.primitives.Address.from_u256(0x01);

    // Calculate proper code hash
    const code_hash: [32]u8 = [_]u8{0} ** 32;

    // Create contract
    var contract = Evm.Contract.init(
        alice_address, // caller
        contract_address, // address
        0, // value
        100000, // gas
        &[_]u8{}, // code
        code_hash, // code hash
        &[_]u8{}, // input
        false, // is_static
    );
    defer contract.deinit(allocator, null);

    // Create frame with gas
    var frame_builder = Evm.Frame.builder(allocator);
    var frame = try frame_builder
        .withVm(&vm)
        .withContract(&contract)
        .withGas(100000)
        .build();
    defer frame.deinit();

    // Dynamic array base slot
    const array_slot: u256 = 10;

    // Load current length
    try frame.stack.append(array_slot);
    const interpreter: Evm.Operation.Interpreter = &vm;
    const state: Evm.Operation.State = &frame;
    _ = try vm.table.execute(0, interpreter, state, 0x54); // SLOAD

    // Increment length
    try frame.stack.append(1);
    _ = try vm.table.execute(0, interpreter, state, 0x01); // ADD

    // Store new length
    _ = try vm.table.execute(0, interpreter, state, 0x80); // DUP1 - Duplicate new length
    try frame.stack.append(array_slot); // Stack: [new_length, new_length, array_slot]
    _ = try vm.table.execute(0, interpreter, state, 0x55); // SSTORE: pops array_slot, then new_length

    // New length should be 1
    const result = try frame.stack.pop();
    try testing.expectEqual(@as(u256, 1), result);
}

test "Integration: Reentrancy guard pattern" {
    // Simulate a reentrancy guard check and set
    const allocator = testing.allocator;

    // Create memory database
    var memory_db = Evm.MemoryDatabase.init(allocator);
    defer memory_db.deinit();

    // Create database interface
    const db_interface = memory_db.to_database_interface();

    // Create VM
    var builder = Evm.EvmBuilder.init(allocator, db_interface);

    var vm = try builder.build();
    defer vm.deinit();

    // Create addresses
    const contract_address = Evm.primitives.Address.from_u256(0x02);
    const alice_address = Evm.primitives.Address.from_u256(0x01);

    // Calculate proper code hash
    const code_hash: [32]u8 = [_]u8{0} ** 32;

    // Create contract
    var contract = Evm.Contract.init(
        alice_address, // caller
        contract_address, // address
        0, // value
        100000, // gas
        &[_]u8{}, // code
        code_hash, // code hash
        &[_]u8{}, // input
        false, // is_static
    );
    defer contract.deinit(allocator, null);

    // Create frame with gas
    var frame_builder = Evm.Frame.builder(allocator);
    var frame = try frame_builder
        .withVm(&vm)
        .withContract(&contract)
        .withGas(100000)
        .build();
    defer frame.deinit();

    const guard_slot: u256 = 99;
    _ = 1; // NOT_ENTERED constant (not used in this test)
    const ENTERED: u256 = 2;

    // Check guard status
    try frame.stack.append(guard_slot);
    const interpreter: Evm.Operation.Interpreter = &vm;
    const state: Evm.Operation.State = &frame;
    _ = try vm.table.execute(0, interpreter, state, 0x54); // SLOAD

    // If not set, it's 0, so we need to check against NOT_ENTERED
    _ = try vm.table.execute(0, interpreter, state, 0x80); // DUP1
    try frame.stack.append(ENTERED);
    _ = try vm.table.execute(0, interpreter, state, 0x14); // EQ

    // Should be 0 (not entered)
    const result1 = try frame.stack.pop();
    try testing.expectEqual(@as(u256, 0), result1);

    // Set guard to ENTERED
    _ = try vm.table.execute(0, interpreter, state, 0x50); // POP - Remove old value from stack
    try frame.stack.append(ENTERED);
    try frame.stack.append(guard_slot); // Stack: [ENTERED, guard_slot]
    _ = try vm.table.execute(0, interpreter, state, 0x55); // SSTORE: pops guard_slot (top), then ENTERED (second)

    // Verify guard is set
    try frame.stack.append(guard_slot);
    _ = try vm.table.execute(0, interpreter, state, 0x54); // SLOAD

    const result2 = try frame.stack.pop();
    try testing.expectEqual(@as(u256, ENTERED), result2);
}

test "Integration: Bitfield manipulation" {
    // Simulate complex bitfield operations
    const allocator = testing.allocator;

    // Create memory database
    var memory_db = Evm.MemoryDatabase.init(allocator);
    defer memory_db.deinit();

    // Create database interface
    const db_interface = memory_db.to_database_interface();

    // Create VM
    var builder = Evm.EvmBuilder.init(allocator, db_interface);

    var vm = try builder.build();
    defer vm.deinit();

    // Create addresses
    const contract_address = Evm.primitives.Address.from_u256(0x02);
    const alice_address = Evm.primitives.Address.from_u256(0x01);

    // Calculate proper code hash
    const code_hash: [32]u8 = [_]u8{0} ** 32;

    // Create contract
    var contract = Evm.Contract.init(
        alice_address, // caller
        contract_address, // address
        0, // value
        100000, // gas
        &[_]u8{}, // code
        code_hash, // code hash
        &[_]u8{}, // input
        false, // is_static
    );
    defer contract.deinit(allocator, null);

    // Create frame with gas
    var frame_builder = Evm.Frame.builder(allocator);
    var frame = try frame_builder
        .withVm(&vm)
        .withContract(&contract)
        .withGas(100000)
        .build();
    defer frame.deinit();

    const interpreter: Evm.Operation.Interpreter = &vm;
    const state: Evm.Operation.State = &frame;

    // Create a bitfield with flags at different positions
    var bitfield: u256 = 0;

    // Set bit 0 (0x1)
    try frame.stack.append(bitfield);
    try frame.stack.append(1);
    _ = try vm.table.execute(0, interpreter, state, 0x17); // OR
    bitfield = try frame.stack.pop();

    // Set bit 7 (0x80)
    try frame.stack.append(bitfield);
    try frame.stack.append(0x80);
    _ = try vm.table.execute(0, interpreter, state, 0x17); // OR
    bitfield = try frame.stack.pop();

    // Set bit 255 (highest bit)
    try frame.stack.append(bitfield);
    try frame.stack.append(@as(u256, 1) << 255);
    _ = try vm.table.execute(0, interpreter, state, 0x17); // OR
    bitfield = try frame.stack.pop();

    // Check if bit 7 is set
    try frame.stack.append(bitfield);
    try frame.stack.append(0x80);
    _ = try vm.table.execute(0, interpreter, state, 0x16); // AND
<<<<<<< HEAD
    try frame.stack.append(0);
    _ = try vm.table.execute(0, interpreter, state, 0x90); // SWAP1 to get [0, result]
    _ = try vm.table.execute(0, interpreter, state, 0x11); // GT: result > 0
=======
    // Stack now has [result_of_AND] where result should be 0x80 if bit 7 is set
    // We want to check if result > 0
    // With corrected GT: GT computes (top > second)
    // So we need stack [0, and_result] for and_result > 0
    const and_result = try frame.stack.pop(); // Get AND result  
    try frame.stack.append(0); // Push 0 (second)
    try frame.stack.append(and_result); // Push AND result (top), Stack: [0, and_result]
    _ = try vm.table.execute(0, interpreter, state, 0x11); // GT: computes and_result > 0
>>>>>>> 64398bac

    const result1 = try frame.stack.pop();
    try testing.expectEqual(@as(u256, 1), result1); // Bit 7 is set

    // Clear bit 0
    try frame.stack.append(bitfield);
    try frame.stack.append(1);
    _ = try vm.table.execute(0, interpreter, state, 0x18); // XOR
    bitfield = try frame.stack.pop();

    // Check if bit 0 is clear
    try frame.stack.append(bitfield);
    try frame.stack.append(1);
    _ = try vm.table.execute(0, interpreter, state, 0x16); // AND

    const result2 = try frame.stack.pop();
    try testing.expectEqual(@as(u256, 0), result2); // Bit 0 is clear
}

test "Integration: Safe math operations" {
    // Simulate SafeMath-style overflow checks
    const allocator = testing.allocator;

    // Create memory database
    var memory_db = Evm.MemoryDatabase.init(allocator);
    defer memory_db.deinit();

    // Create database interface
    const db_interface = memory_db.to_database_interface();

    // Create VM
    var builder = Evm.EvmBuilder.init(allocator, db_interface);

    var vm = try builder.build();
    defer vm.deinit();

    // Create addresses
    const contract_address = Evm.primitives.Address.from_u256(0x02);
    const alice_address = Evm.primitives.Address.from_u256(0x01);

    // Calculate proper code hash
    const code_hash: [32]u8 = [_]u8{0} ** 32;

    // Create contract
    var contract = Evm.Contract.init(
        alice_address, // caller
        contract_address, // address
        0, // value
        100000, // gas
        &[_]u8{}, // code
        code_hash, // code hash
        &[_]u8{}, // input
        false, // is_static
    );
    defer contract.deinit(allocator, null);

    // Create frame with gas
    var frame_builder = Evm.Frame.builder(allocator);
    var frame = try frame_builder
        .withVm(&vm)
        .withContract(&contract)
        .withGas(100000)
        .build();
    defer frame.deinit();

    const interpreter: Evm.Operation.Interpreter = &vm;
    const state: Evm.Operation.State = &frame;

    // Safe addition: check if a + b overflows
    const a: u256 = std.math.maxInt(u256) - 100;
    const b: u256 = 50;

    // Calculate a + b
    try frame.stack.append(a);
    try frame.stack.append(b);
    _ = try vm.table.execute(0, interpreter, state, 0x01); // ADD
    const sum = try frame.stack.pop();

    // Check if sum < a (overflow occurred)
<<<<<<< HEAD
    // LT does top < second, we want sum < a
    try frame.stack.append(a);
    try frame.stack.append(sum);
    _ = try vm.table.execute(0, interpreter, state, 0x10); // LT: sum < a
=======
    // With corrected LT: LT computes (top < second)
    // We want to test sum < a to detect overflow
    try frame.stack.append(a); // Push a (second)
    try frame.stack.append(sum); // Push sum (top), Stack: [a, sum]
    _ = try vm.table.execute(0, interpreter, state, 0x10); // LT: computes sum < a
>>>>>>> 64398bac

    // Should be 0 (no overflow since sum >= a when no overflow)
    const result1 = try frame.stack.pop();
    try testing.expectEqual(@as(u256, 0), result1);

    // Test actual overflow
    const c: u256 = 200; // This will overflow
    try frame.stack.append(a);
    try frame.stack.append(c);
    _ = try vm.table.execute(0, interpreter, state, 0x01); // ADD
    const overflow_sum = try frame.stack.pop();

    // Check if overflow_sum < a (overflow occurred)
<<<<<<< HEAD
    try frame.stack.append(a);
    try frame.stack.append(overflow_sum);
    _ = try vm.table.execute(0, interpreter, state, 0x10); // LT
=======
    // We want to test if overflow_sum < a
    try frame.stack.append(a); // Push a
    try frame.stack.append(overflow_sum); // Push overflow_sum, Stack: [a, overflow_sum]
    _ = try vm.table.execute(0, interpreter, state, 0x10); // LT: computes overflow_sum < a
>>>>>>> 64398bac

    // Should be 1 (overflow occurred, so overflow_sum < a)
    const result2 = try frame.stack.pop();
    try testing.expectEqual(@as(u256, 1), result2);
}

test "Integration: Signature verification simulation" {
    // Simulate part of signature verification process
    const allocator = testing.allocator;

    // Create memory database
    var memory_db = Evm.MemoryDatabase.init(allocator);
    defer memory_db.deinit();

    // Create database interface
    const db_interface = memory_db.to_database_interface();

    // Create VM
    var builder = Evm.EvmBuilder.init(allocator, db_interface);

    var vm = try builder.build();
    defer vm.deinit();

    // Create addresses
    const contract_address = Evm.primitives.Address.from_u256(0x3333333333333333333333333333333333333333);
    const alice_address = Evm.primitives.Address.from_u256(0x1111111111111111111111111111111111111111);

    // Calculate proper code hash
    const code_hash: [32]u8 = [_]u8{0} ** 32;

    // Create contract
    var contract = Evm.Contract.init(
        alice_address, // caller
        contract_address, // address
        0, // value
        100000, // gas
        &[_]u8{}, // code
        code_hash, // code hash
        &[_]u8{}, // input
        false, // is_static
    );
    defer contract.deinit(allocator, null);

    // Create frame
    var frame_builder = Evm.Frame.builder(allocator);
    var frame = try frame_builder
        .withVm(&vm)
        .withContract(&contract)
        .withGas(100000)
        .build();
    defer frame.deinit();

    // Simulate message hash computation
    const message = "Hello, Ethereum!";

    // Store message in memory
    try frame.memory.set_data(0, message);

    // Hash the message
    try frame.stack.append(0); // offset
    try frame.stack.append(message.len); // size
    const interpreter: Evm.Operation.Interpreter = &vm;
    const state: Evm.Operation.State = &frame;
    _ = try vm.table.execute(0, interpreter, state, 0x20); // SHA3
    const message_hash = try frame.stack.pop();

    // Store Ethereum signed message prefix
    const prefix = "\x19Ethereum Signed Message:\n16";
    try frame.memory.set_data(100, prefix);

    // Store message length as ASCII
    try frame.stack.append(0x3136); // value
    try frame.stack.append(100 + prefix.len); // offset
    _ = try vm.table.execute(0, interpreter, state, 0x52); // MSTORE

    // Final hash would include prefix + length + message hash
    // This demonstrates the pattern even if not complete

    try testing.expect(message_hash != 0); // We got a hash
}

test "Integration: Multi-sig wallet threshold check" {
    // Simulate multi-sig wallet confirmation counting
    const allocator = testing.allocator;

    // Create memory database
    var memory_db = Evm.MemoryDatabase.init(allocator);
    defer memory_db.deinit();

    // Create database interface
    const db_interface = memory_db.to_database_interface();

    // Create VM
    var builder = Evm.EvmBuilder.init(allocator, db_interface);

    var vm = try builder.build();
    defer vm.deinit();

    // Create addresses
    const contract_address = Evm.primitives.Address.from_u256(0x02);
    const caller_address = Evm.primitives.Address.from_u256(0x01);

    // Calculate proper code hash
    const code_hash: [32]u8 = [_]u8{0} ** 32;

    // Create contract
    var contract = Evm.Contract.init(
        caller_address, // caller
        contract_address, // address
        0, // value
        100000, // gas
        &[_]u8{}, // code
        code_hash, // code hash
        &[_]u8{}, // input
        false, // is_static
    );
    defer contract.deinit(allocator, null);

    // Create frame with gas
    var frame_builder = Evm.Frame.builder(allocator);
    var frame = try frame_builder
        .withVm(&vm)
        .withContract(&contract)
        .withGas(100000)
        .build();
    defer frame.deinit();

    // Execute SSTORE through jump table
    const interpreter: Evm.Operation.Interpreter = &vm;
    const state: Evm.Operation.State = &frame;

    // Storage layout:
    // slot 0: required confirmations
    // slot 1: confirmation count for current transaction

    // Set required confirmations to 3
    // SSTORE pops slot first (top), then value (second), so we need [value, slot] with slot on top
    try frame.stack.append(3); // value 3 (bottom)
    try frame.stack.append(0); // slot 0 (top)
    _ = try vm.table.execute(0, interpreter, state, 0x55); // SSTORE

    // Initialize confirmation count to 0
    try frame.stack.append(0); // value 0 (bottom)
    try frame.stack.append(1); // slot 1 (top)
    _ = try vm.table.execute(0, interpreter, state, 0x55); // SSTORE

    // First confirmation - load, increment, store
    try frame.stack.append(1); // slot 1
    _ = try vm.table.execute(0, interpreter, state, 0x54); // SLOAD
    try frame.stack.append(1);
    _ = try vm.table.execute(0, interpreter, state, 0x01); // ADD
    // Stack has incremented value on top, SSTORE needs [value, slot] with slot on top
    try frame.stack.append(1); // slot 1 (on top)
    _ = try vm.table.execute(0, interpreter, state, 0x55); // SSTORE

    // Second confirmation - load, increment, store
    try frame.stack.append(1); // slot 1
    _ = try vm.table.execute(0, interpreter, state, 0x54); // SLOAD
    try frame.stack.append(1);
    _ = try vm.table.execute(0, interpreter, state, 0x01); // ADD
    // Stack has incremented value on top, SSTORE needs [value, slot] with slot on top
    try frame.stack.append(1); // slot 1 (on top)
    _ = try vm.table.execute(0, interpreter, state, 0x55); // SSTORE

    // Check if we have enough confirmations
    try frame.stack.append(1); // slot 1
    _ = try vm.table.execute(0, interpreter, state, 0x54); // SLOAD - loads confirmation count (2)
    const confirmations_val = try frame.stack.pop();

    try frame.stack.append(0); // slot 0
    _ = try vm.table.execute(0, interpreter, state, 0x54); // SLOAD - loads required confirmations (3)
    const required_val = try frame.stack.pop();

<<<<<<< HEAD
    // Compare: confirmations >= required
    // Stack is [confirmations=2, required=3], LT pops top (3), then compares with second (2)
    // We want to compute confirmations < required (2 < 3 = true)
    // So we need to swap to get [required, confirmations]
    _ = try vm.table.execute(0, interpreter, state, 0x90); // SWAP1: [required=3, confirmations=2]
    _ = try vm.table.execute(0, interpreter, state, 0x10); // LT: confirmations < required (2 < 3 = true = 1)
    _ = try vm.table.execute(0, interpreter, state, 0x15); // ISZERO: NOT(confirmations < required) = confirmations >= required = 0
=======
    // Compare: confirmations >= required using corrected stack order
    // We want to check if confirmations >= required
    // This is equivalent to NOT(confirmations < required)
    try frame.stack.append(required_val); // Push required
    try frame.stack.append(confirmations_val); // Push confirmations, Stack: [required, confirmations]  
    _ = try vm.table.execute(0, interpreter, state, 0x10); // LT: confirmations < required
    _ = try vm.table.execute(0, interpreter, state, 0x15); // ISZERO: NOT(confirmations < required) = confirmations >= required
>>>>>>> 64398bac

    // Should be 0 (false) since 2 >= 3 is false
    const result1 = try frame.stack.pop();
    try testing.expectEqual(@as(u256, 0), result1);

    // Add third confirmation
    try frame.stack.append(1); // slot 1
    _ = try vm.table.execute(0, interpreter, state, 0x54); // SLOAD
    try frame.stack.append(1);
    _ = try vm.table.execute(0, interpreter, state, 0x01); // ADD
    // Stack has incremented value on top, SSTORE needs [value, slot] with slot on top
    try frame.stack.append(1); // slot 1 (on top)
    _ = try vm.table.execute(0, interpreter, state, 0x55); // SSTORE

    // Check again
    try frame.stack.append(1); // slot 1
    _ = try vm.table.execute(0, interpreter, state, 0x54); // SLOAD - loads confirmation count (3)
    const confirmations = try frame.stack.pop();

    try frame.stack.append(0); // slot 0
    _ = try vm.table.execute(0, interpreter, state, 0x54); // SLOAD - loads required confirmations (3)
    const required = try frame.stack.pop();

    // Multi-sig test: check confirmations vs required

    // Put them back on stack for comparison
    try frame.stack.append(confirmations);
    try frame.stack.append(required);

    // Compare: confirmations >= required with corrected stack order
    // Stack is [confirmations, required], LT computes required < confirmations
    try frame.stack.append(required); // Push required
    try frame.stack.append(confirmations); // Push confirmations, Stack: [required, confirmations]  
    _ = try vm.table.execute(0, interpreter, state, 0x10); // LT: confirmations < required
    _ = try vm.table.execute(0, interpreter, state, 0x15); // ISZERO: NOT(confirmations < required) = confirmations >= required

    // Should be 1 (true) since 3 >= 3 is true, so NOT(3 < 3) = NOT(false) = true
    const result2 = try frame.stack.pop();
    try testing.expectEqual(@as(u256, 1), result2);
}<|MERGE_RESOLUTION|>--- conflicted
+++ resolved
@@ -74,15 +74,16 @@
     _ = try vm.table.execute(0, interpreter, state, 0x52); // MSTORE
 
     // Hash to get storage slot
+    try frame.stack.append(0); // offset
     try frame.stack.append(64); // size
-    try frame.stack.append(0); // offset
     _ = try vm.table.execute(0, interpreter, state, 0x20); // SHA3
 
     // Set initial balance
     const initial_balance: u256 = 1000;
     _ = try vm.table.execute(0, interpreter, state, 0x80); // DUP1 - duplicate slot
     try frame.stack.append(initial_balance); // Stack: [slot_hash, slot_hash, initial_balance]
-    _ = try vm.table.execute(0, interpreter, state, 0x55); // SSTORE: pops slot_hash (top), then initial_balance
+    _ = try vm.table.execute(0, interpreter, state, 0x90); // SWAP1: [slot_hash, initial_balance, slot_hash]
+    _ = try vm.table.execute(0, interpreter, state, 0x55); // SSTORE: pops slot_hash, then initial_balance
 
     // Load balance
     _ = try vm.table.execute(0, interpreter, state, 0x54); // SLOAD using the remaining slot_hash
@@ -161,10 +162,8 @@
 
     // Store packed value
     const slot: u256 = 5;
-    _ = try vm.table.execute(0, interpreter, state, 0x80); // DUP1 to preserve packed_value
-    try frame.stack.append(slot); // Now stack is [packed_value, packed_value, slot]
+    try frame.stack.append(slot); // Now stack is [packed_value, slot]
     _ = try vm.table.execute(0, interpreter, state, 0x55); // SSTORE: pops slot, then packed_value
-    _ = try vm.table.execute(0, interpreter, state, 0x50); // POP the extra packed_value
 
     // Load and unpack 'a' (lower 128 bits)
     try frame.stack.append(slot);
@@ -326,7 +325,7 @@
     _ = try vm.table.execute(0, interpreter, state, 0x50); // POP - Remove old value from stack
     try frame.stack.append(ENTERED);
     try frame.stack.append(guard_slot); // Stack: [ENTERED, guard_slot]
-    _ = try vm.table.execute(0, interpreter, state, 0x55); // SSTORE: pops guard_slot (top), then ENTERED (second)
+    _ = try vm.table.execute(0, interpreter, state, 0x55); // SSTORE: pops guard_slot, then ENTERED
 
     // Verify guard is set
     try frame.stack.append(guard_slot);
@@ -410,11 +409,6 @@
     try frame.stack.append(bitfield);
     try frame.stack.append(0x80);
     _ = try vm.table.execute(0, interpreter, state, 0x16); // AND
-<<<<<<< HEAD
-    try frame.stack.append(0);
-    _ = try vm.table.execute(0, interpreter, state, 0x90); // SWAP1 to get [0, result]
-    _ = try vm.table.execute(0, interpreter, state, 0x11); // GT: result > 0
-=======
     // Stack now has [result_of_AND] where result should be 0x80 if bit 7 is set
     // We want to check if result > 0
     // With corrected GT: GT computes (top > second)
@@ -423,7 +417,6 @@
     try frame.stack.append(0); // Push 0 (second)
     try frame.stack.append(and_result); // Push AND result (top), Stack: [0, and_result]
     _ = try vm.table.execute(0, interpreter, state, 0x11); // GT: computes and_result > 0
->>>>>>> 64398bac
 
     const result1 = try frame.stack.pop();
     try testing.expectEqual(@as(u256, 1), result1); // Bit 7 is set
@@ -503,18 +496,11 @@
     const sum = try frame.stack.pop();
 
     // Check if sum < a (overflow occurred)
-<<<<<<< HEAD
-    // LT does top < second, we want sum < a
-    try frame.stack.append(a);
-    try frame.stack.append(sum);
-    _ = try vm.table.execute(0, interpreter, state, 0x10); // LT: sum < a
-=======
     // With corrected LT: LT computes (top < second)
     // We want to test sum < a to detect overflow
     try frame.stack.append(a); // Push a (second)
     try frame.stack.append(sum); // Push sum (top), Stack: [a, sum]
     _ = try vm.table.execute(0, interpreter, state, 0x10); // LT: computes sum < a
->>>>>>> 64398bac
 
     // Should be 0 (no overflow since sum >= a when no overflow)
     const result1 = try frame.stack.pop();
@@ -528,16 +514,10 @@
     const overflow_sum = try frame.stack.pop();
 
     // Check if overflow_sum < a (overflow occurred)
-<<<<<<< HEAD
-    try frame.stack.append(a);
-    try frame.stack.append(overflow_sum);
-    _ = try vm.table.execute(0, interpreter, state, 0x10); // LT
-=======
     // We want to test if overflow_sum < a
     try frame.stack.append(a); // Push a
     try frame.stack.append(overflow_sum); // Push overflow_sum, Stack: [a, overflow_sum]
     _ = try vm.table.execute(0, interpreter, state, 0x10); // LT: computes overflow_sum < a
->>>>>>> 64398bac
 
     // Should be 1 (overflow occurred, so overflow_sum < a)
     const result2 = try frame.stack.pop();
@@ -674,14 +654,14 @@
     // slot 1: confirmation count for current transaction
 
     // Set required confirmations to 3
-    // SSTORE pops slot first (top), then value (second), so we need [value, slot] with slot on top
-    try frame.stack.append(3); // value 3 (bottom)
-    try frame.stack.append(0); // slot 0 (top)
+    // SSTORE pops key first, then value, so we need [value, key] with key on top
+    try frame.stack.append(3); // value 3
+    try frame.stack.append(0); // slot 0 (key on top)
     _ = try vm.table.execute(0, interpreter, state, 0x55); // SSTORE
 
     // Initialize confirmation count to 0
-    try frame.stack.append(0); // value 0 (bottom)
-    try frame.stack.append(1); // slot 1 (top)
+    try frame.stack.append(0); // value 0
+    try frame.stack.append(1); // slot 1 (key on top)
     _ = try vm.table.execute(0, interpreter, state, 0x55); // SSTORE
 
     // First confirmation - load, increment, store
@@ -689,8 +669,8 @@
     _ = try vm.table.execute(0, interpreter, state, 0x54); // SLOAD
     try frame.stack.append(1);
     _ = try vm.table.execute(0, interpreter, state, 0x01); // ADD
-    // Stack has incremented value on top, SSTORE needs [value, slot] with slot on top
-    try frame.stack.append(1); // slot 1 (on top)
+    // Stack has incremented value on top
+    try frame.stack.append(1); // slot 1 (key on top)
     _ = try vm.table.execute(0, interpreter, state, 0x55); // SSTORE
 
     // Second confirmation - load, increment, store
@@ -698,8 +678,8 @@
     _ = try vm.table.execute(0, interpreter, state, 0x54); // SLOAD
     try frame.stack.append(1);
     _ = try vm.table.execute(0, interpreter, state, 0x01); // ADD
-    // Stack has incremented value on top, SSTORE needs [value, slot] with slot on top
-    try frame.stack.append(1); // slot 1 (on top)
+    // Stack has incremented value on top
+    try frame.stack.append(1); // slot 1 (key on top)
     _ = try vm.table.execute(0, interpreter, state, 0x55); // SSTORE
 
     // Check if we have enough confirmations
@@ -711,15 +691,6 @@
     _ = try vm.table.execute(0, interpreter, state, 0x54); // SLOAD - loads required confirmations (3)
     const required_val = try frame.stack.pop();
 
-<<<<<<< HEAD
-    // Compare: confirmations >= required
-    // Stack is [confirmations=2, required=3], LT pops top (3), then compares with second (2)
-    // We want to compute confirmations < required (2 < 3 = true)
-    // So we need to swap to get [required, confirmations]
-    _ = try vm.table.execute(0, interpreter, state, 0x90); // SWAP1: [required=3, confirmations=2]
-    _ = try vm.table.execute(0, interpreter, state, 0x10); // LT: confirmations < required (2 < 3 = true = 1)
-    _ = try vm.table.execute(0, interpreter, state, 0x15); // ISZERO: NOT(confirmations < required) = confirmations >= required = 0
-=======
     // Compare: confirmations >= required using corrected stack order
     // We want to check if confirmations >= required
     // This is equivalent to NOT(confirmations < required)
@@ -727,7 +698,6 @@
     try frame.stack.append(confirmations_val); // Push confirmations, Stack: [required, confirmations]  
     _ = try vm.table.execute(0, interpreter, state, 0x10); // LT: confirmations < required
     _ = try vm.table.execute(0, interpreter, state, 0x15); // ISZERO: NOT(confirmations < required) = confirmations >= required
->>>>>>> 64398bac
 
     // Should be 0 (false) since 2 >= 3 is false
     const result1 = try frame.stack.pop();
@@ -738,8 +708,8 @@
     _ = try vm.table.execute(0, interpreter, state, 0x54); // SLOAD
     try frame.stack.append(1);
     _ = try vm.table.execute(0, interpreter, state, 0x01); // ADD
-    // Stack has incremented value on top, SSTORE needs [value, slot] with slot on top
-    try frame.stack.append(1); // slot 1 (on top)
+    // Stack has incremented value on top
+    try frame.stack.append(1); // slot 1 (key on top)
     _ = try vm.table.execute(0, interpreter, state, 0x55); // SSTORE
 
     // Check again
