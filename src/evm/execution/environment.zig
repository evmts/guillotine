--- conflicted
+++ resolved
@@ -65,15 +65,9 @@
     // TODO: Need tx_origin field in ExecutionContext
     // const origin = to_u256(frame.tx_origin);
     // try frame.stack.append(origin);
-<<<<<<< HEAD
 
     // Placeholder implementation - push zero for now
     frame.stack.append_unsafe(0);
-=======
-    
-    // Placeholder implementation
-    try frame.stack.append(0);
->>>>>>> 039275d1
 }
 
 /// CALLER opcode (0x33) - Get caller address
@@ -82,17 +76,8 @@
 /// Stack: [] → [caller]
 pub fn op_caller(context: *anyopaque) ExecutionError.Error!void {
     const frame = @as(*Frame, @ptrCast(@alignCast(context)));
-<<<<<<< HEAD
     const caller = to_u256(frame.caller);
     frame.stack.append_unsafe(caller);
-=======
-    // TODO: Need caller field in ExecutionContext
-    // const caller = to_u256(frame.caller);
-    // try frame.stack.append(caller);
-    
-    // Placeholder implementation
-    try frame.stack.append(0);
->>>>>>> 039275d1
 }
 
 /// CALLVALUE opcode (0x34) - Get deposited value by instruction/transaction
@@ -101,15 +86,7 @@
 /// Stack: [] → [value]
 pub fn op_callvalue(context: *anyopaque) ExecutionError.Error!void {
     const frame = @as(*Frame, @ptrCast(@alignCast(context)));
-<<<<<<< HEAD
     frame.stack.append_unsafe(frame.value);
-=======
-    // TODO: Need call_value field in ExecutionContext
-    // try frame.stack.append(frame.call_value);
-    
-    // Placeholder implementation
-    try frame.stack.append(0);
->>>>>>> 039275d1
 }
 
 /// GASPRICE opcode (0x3A) - Get price of gas in current transaction
@@ -120,15 +97,9 @@
     const frame = @as(*Frame, @ptrCast(@alignCast(context)));
     // TODO: Need gas_price field in ExecutionContext
     // try frame.stack.append(frame.gas_price);
-<<<<<<< HEAD
 
     // Placeholder implementation - push zero for now
     frame.stack.append_unsafe(0);
-=======
-    
-    // Placeholder implementation
-    try frame.stack.append(0);
->>>>>>> 039275d1
 }
 
 /// EXTCODESIZE opcode (0x3B) - Get size of account's code
@@ -320,18 +291,11 @@
 /// Stack: [mem_offset, data_offset, size] → []
 pub fn op_calldatacopy(context: *anyopaque) ExecutionError.Error!void {
     const frame = @as(*Frame, @ptrCast(@alignCast(context)));
-<<<<<<< HEAD
     // Stack (top -> bottom): mem_offset, data_offset, size
     // EVM pops top-first
     const mem_offset = frame.stack.pop_unsafe();
     const data_offset = frame.stack.pop_unsafe();
     const size = frame.stack.pop_unsafe();
-=======
-    // TODO: Need input/calldata field in ExecutionContext
-    const mem_offset = try frame.stack.pop();
-    const data_offset = try frame.stack.pop();
-    const size = try frame.stack.pop();
->>>>>>> 039275d1
 
     if (size == 0) {
         @branchHint(.unlikely);
@@ -363,17 +327,11 @@
 /// Stack: [mem_offset, code_offset, size] → []
 pub fn op_codecopy(context: *anyopaque) ExecutionError.Error!void {
     const frame = @as(*Frame, @ptrCast(@alignCast(context)));
-<<<<<<< HEAD
     // Stack (top -> bottom): mem_offset, code_offset, size
     // EVM pops top-first
     const mem_offset = frame.stack.pop_unsafe();
     const code_offset = frame.stack.pop_unsafe();
     const size = frame.stack.pop_unsafe();
-=======
-    const mem_offset = try frame.stack.pop();
-    const code_offset = try frame.stack.pop();
-    const size = try frame.stack.pop();
->>>>>>> 039275d1
 
     if (size == 0) {
         @branchHint(.unlikely);
@@ -432,4 +390,4 @@
     // ... load logic ...
 
     frame.stack.append_unsafe(0);
-}
+}