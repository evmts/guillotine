//! Memory operations for the Ethereum Virtual Machine
//!
//! This module implements memory-related opcodes including MLOAD, MSTORE,
//! MSTORE8, MSIZE, MCOPY, CALLDATACOPY, CODECOPY, EXTCODECOPY, and RETURNDATACOPY.
//!
//! ## Memory Model
//! - Memory is byte-addressable and expands on demand
//! - Memory expansion costs gas quadratically
//! - All memory is initialized to zero
//! - Memory is local to each execution context
//!
//! ## Gas Costs
//! - MLOAD, MSTORE, MSTORE8: 3 gas + memory expansion
//! - MSIZE: 2 gas
//! - Copy operations: 3 gas + 3 per word + memory expansion

const std = @import("std");
const builtin = @import("builtin");
const Operation = @import("../opcodes/operation.zig");
const Log = @import("../log.zig");
const ExecutionError = @import("execution_error.zig");
const Frame = @import("../frame.zig").Frame;
const Stack = @import("../stack/stack.zig");
const GasConstants = @import("primitives").GasConstants;

<<<<<<< HEAD
// Safety check constants - only enabled in Debug and ReleaseSafe modes
// These checks are redundant after analysis.zig validates operations
const SAFE_STACK_CHECKS = builtin.mode != .ReleaseFast and builtin.mode != .ReleaseSmall;
const SAFE_MEMORY_EXPANSION = builtin.mode != .ReleaseFast and builtin.mode != .ReleaseSmall;

=======
/// MLOAD opcode (0x51) - Load word from memory
///
/// Loads 32 bytes from memory starting at the given offset.
/// Stack: [offset] → [value]
>>>>>>> 039275d1
pub fn op_mload(context: *anyopaque) ExecutionError.Error!void {
    const frame = @as(*Frame, @ptrCast(@alignCast(context)));
    if (SAFE_STACK_CHECKS) {
        if (frame.stack.size() < 1) {
            @branchHint(.cold);
            unreachable;
        }
    }

    // Get offset from top of stack unsafely - bounds checking is done in jump_table.zig
    const offset = try frame.stack.peek_unsafe();

    // Check offset bounds
    if (offset > std.math.maxInt(usize)) {
        @branchHint(.unlikely);
        return ExecutionError.Error.OutOfOffset;
    }
    const offset_usize = @as(usize, @intCast(offset));
    const new_size = offset_usize + 32;

    // Charge gas and ensure memory is available - expand to word boundary
    const aligned_size = std.mem.alignForward(usize, new_size, 32);
    try frame.memory.charge_and_ensure(frame, @as(u64, @intCast(aligned_size)));

    // Read 32 bytes from memory - use unsafe variant since we just ensured capacity
    const value = if (SAFE_MEMORY_EXPANSION)
        try frame.memory.get_u256(offset_usize)
    else
        frame.memory.get_u256_unsafe(offset_usize);

    Log.debug("MLOAD: offset={} -> value={x:0>64}", .{ offset_usize, value });

    // Replace top of stack with loaded value unsafely - bounds checking is done in jump_table.zig
    frame.stack.set_top_unsafe(value);
}

/// MSTORE opcode (0x52) - Store word to memory
///
/// Stores 32 bytes to memory starting at the given offset.
/// Stack: [offset, value] → []
pub fn op_mstore(context: *anyopaque) ExecutionError.Error!void {
    const frame = @as(*Frame, @ptrCast(@alignCast(context)));
    if (SAFE_STACK_CHECKS) {
        if (frame.stack.size() < 2) {
            @branchHint(.cold);
            unreachable;
        }
    }

    // Pop two values unsafely using batch operation - bounds checking is done in jump_table.zig
    // EVM Stack: [..., value, offset] where offset is on top
    const popped = frame.stack.pop2_unsafe();
    const value = popped.a; // First popped (was second from top)
    const offset = popped.b; // Second popped (was top)

    // Check offset bounds
    if (offset > std.math.maxInt(usize)) {
        @branchHint(.unlikely);
        return ExecutionError.Error.OutOfOffset;
    }
    const offset_usize = @as(usize, @intCast(offset));
    const new_size = offset_usize + 32; // MSTORE writes 32 bytes

    // Charge gas and ensure memory is available - expand to word boundary
    const aligned_size = std.mem.alignForward(usize, new_size, 32);
    try frame.memory.charge_and_ensure(frame, @as(u64, @intCast(aligned_size)));

    // Write 32 bytes to memory (big-endian)
    var bytes: [32]u8 = undefined;
    std.mem.writeInt(u256, &bytes, value, .big);

    // Debug logging
    Log.debug("MSTORE: offset={}, value={x:0>64}, first_few_bytes={x}", .{ offset_usize, value, std.fmt.fmtSliceHexLower(bytes[0..@min(16, bytes.len)]) });

    // Use unsafe write since we just ensured capacity
    if (SAFE_MEMORY_EXPANSION) {
        try frame.memory.set_data(offset_usize, &bytes);
    } else {
        frame.memory.set_data_unsafe(offset_usize, &bytes);
    }
}

/// MSTORE8 opcode (0x53) - Store byte to memory
///
/// Stores a single byte (LSB of the value) to memory at the given offset.
/// Stack: [offset, value] → []
pub fn op_mstore8(context: *anyopaque) ExecutionError.Error!void {
    const frame = @as(*Frame, @ptrCast(@alignCast(context)));
    if (SAFE_STACK_CHECKS) {
        if (frame.stack.size() < 2) {
            @branchHint(.cold);
            unreachable;
        }
    }

    // Pop two values unsafely using batch operation - bounds checking is done in jump_table.zig
    // EVM Stack: [..., value, offset] where offset is on top
    const popped = frame.stack.pop2_unsafe();
    const value = popped.a; // First popped (was second from top)
    const offset = popped.b; // Second popped (was top)

    // Check offset bounds
    if (offset > std.math.maxInt(usize)) {
        @branchHint(.unlikely);
        return ExecutionError.Error.OutOfOffset;
    }
    const offset_usize = @as(usize, @intCast(offset));
    const new_size = offset_usize + 1;

    // Charge gas and ensure memory is available - expand to word boundary
    const aligned_size = std.mem.alignForward(usize, new_size, 32);
    try frame.memory.charge_and_ensure(frame, @as(u64, @intCast(aligned_size)));

    // Write single byte to memory
    const byte_value = @as(u8, @truncate(value));
    const bytes = [_]u8{byte_value};
    if (SAFE_MEMORY_EXPANSION) {
        try frame.memory.set_data(offset_usize, &bytes);
    } else {
        frame.memory.set_data_unsafe(offset_usize, &bytes);
    }
}

/// MSIZE opcode (0x59) - Get size of active memory
///
/// Returns the size of active memory in bytes, rounded up to the nearest word (32 bytes).
/// Stack: [] → [size]
pub fn op_msize(context: *anyopaque) ExecutionError.Error!void {
    const frame = @as(*Frame, @ptrCast(@alignCast(context)));
    if (SAFE_STACK_CHECKS) {
        if (frame.stack.size() >= Stack.CAPACITY) {
            @branchHint(.cold);
            unreachable;
        }
    }

    // MSIZE returns the size in bytes, but memory is always expanded in 32-byte words
    // So we need to round up to the nearest word boundary
    const size = frame.memory.context_size();
    const aligned_size = std.mem.alignForward(usize, size, 32);

    // Push result unsafely - bounds checking is done in jump_table.zig
    frame.stack.append_unsafe(@as(u256, @intCast(aligned_size)));
}

/// MCOPY opcode (0x5E) - Copy memory areas
///
/// Copies data within memory from source to destination (EIP-5656, Cancun).
/// Handles overlapping regions correctly.
/// Stack: [dest, src, length] → []
pub fn op_mcopy(context: *anyopaque) ExecutionError.Error!void {
    const frame = @as(*Frame, @ptrCast(@alignCast(context)));

    if (SAFE_STACK_CHECKS) {
        if (frame.stack.size() < 3) {
            @branchHint(.cold);
            unreachable;
        }
    }

    // Pop three values unsafely - bounds checking is done in jump_table.zig
    // EVM stack order per EIP-5656: [dst, src, length] (top to bottom)
    const dest = frame.stack.pop_unsafe();
    const src = frame.stack.pop_unsafe();
    const length = frame.stack.pop_unsafe();

    if (length == 0) {
        @branchHint(.unlikely);
        return;
    }

    // Check bounds
    if (dest > std.math.maxInt(usize) or src > std.math.maxInt(usize) or length > std.math.maxInt(usize)) {
        @branchHint(.unlikely);
        return ExecutionError.Error.OutOfOffset;
    }
    const dest_usize = @as(usize, @intCast(dest));
    const src_usize = @as(usize, @intCast(src));
    const length_usize = @as(usize, @intCast(length));

    // Calculate max memory address needed
    const max_addr = @max(dest_usize + length_usize, src_usize + length_usize);

    // Charge gas and ensure memory is available
    try frame.memory.charge_and_ensure(frame, @as(u64, @intCast(max_addr)));

    // Dynamic gas for copy operation
    const word_size = (length_usize + 31) / 32;
    try frame.consume_gas(GasConstants.CopyGas * word_size);

    // Copy with overlap handling
    // Get memory slice and handle overlapping copy
    const mem_slice = frame.memory.slice();
    if (mem_slice.len >= max_addr) {
        @branchHint(.likely);
        // Handle overlapping memory copy correctly
        if (dest_usize > src_usize and dest_usize < src_usize + length_usize) {
            @branchHint(.unlikely);
            // Forward overlap: dest is within source range, copy backwards
            std.mem.copyBackwards(u8, mem_slice[dest_usize .. dest_usize + length_usize], mem_slice[src_usize .. src_usize + length_usize]);
        } else if (src_usize > dest_usize and src_usize < dest_usize + length_usize) {
            @branchHint(.unlikely);
            // Backward overlap: src is within dest range, copy forwards
            std.mem.copyForwards(u8, mem_slice[dest_usize .. dest_usize + length_usize], mem_slice[src_usize .. src_usize + length_usize]);
        } else {
            // No overlap, either direction is fine
            std.mem.copyForwards(u8, mem_slice[dest_usize .. dest_usize + length_usize], mem_slice[src_usize .. src_usize + length_usize]);
        }
    } else {
        return ExecutionError.Error.OutOfOffset;
    }
}<|MERGE_RESOLUTION|>--- conflicted
+++ resolved
@@ -23,18 +23,15 @@
 const Stack = @import("../stack/stack.zig");
 const GasConstants = @import("primitives").GasConstants;
 
-<<<<<<< HEAD
 // Safety check constants - only enabled in Debug and ReleaseSafe modes
 // These checks are redundant after analysis.zig validates operations
 const SAFE_STACK_CHECKS = builtin.mode != .ReleaseFast and builtin.mode != .ReleaseSmall;
 const SAFE_MEMORY_EXPANSION = builtin.mode != .ReleaseFast and builtin.mode != .ReleaseSmall;
 
-=======
 /// MLOAD opcode (0x51) - Load word from memory
 ///
 /// Loads 32 bytes from memory starting at the given offset.
 /// Stack: [offset] → [value]
->>>>>>> 039275d1
 pub fn op_mload(context: *anyopaque) ExecutionError.Error!void {
     const frame = @as(*Frame, @ptrCast(@alignCast(context)));
     if (SAFE_STACK_CHECKS) {
