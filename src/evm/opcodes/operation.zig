//! Operation metadata and execution functions for EVM opcodes
//!
//! This module defines the structure for EVM operations, including their
//! execution logic, gas costs, and stack requirements. Each opcode in the
//! EVM is associated with an Operation that controls its behavior.
//!
//! ## Design Philosophy
//! Operations encapsulate all opcode-specific logic:
//! - Execution function that implements the opcode
//! - Gas calculation (both constant and dynamic)
//! - Stack validation requirements
//! - Memory expansion calculations
//!
//! ## Function Types
//! The module uses function pointers for flexibility, allowing:
//! - Different implementations for different hardforks
//! - Optimized variants for specific conditions
//! - Mock implementations for testing
//!
//! ## Gas Model
//! EVM gas costs consist of:
//! - Constant gas: Fixed cost for the operation
//! - Dynamic gas: Variable cost based on operation parameters
//!
//! ## Usage Example
//! ```zig
//! // ADD operation
//! const add_op = Operation{
//!     .execute = execute_add,
//!     .constant_gas = 3,
//!     .min_stack = 2,
//!     .max_stack = Stack.CAPACITY - 1,
//! };
//! ```

const std = @import("std");
const Opcode = @import("opcode.zig");
const ExecutionError = @import("../execution/execution_error.zig");
const Stack = @import("../stack/stack.zig");
const Frame = @import("../frame.zig").Frame;
const Memory = @import("../memory/memory.zig");

<<<<<<< HEAD
// Default stack capacity for NULL_OPERATION
pub const DEFAULT_STACK_CAPACITY = 1024;

/// Operation metadata and execution functions for EVM opcodes.
///
/// This module defines the structure for EVM operations, including their
/// execution logic, gas costs, and stack requirements. Each opcode in the
/// EVM is associated with an Operation that controls its behavior.
///
/// ## Design Philosophy
/// Operations encapsulate all opcode-specific logic:
/// - Execution function that implements the opcode
/// - Gas calculation (both constant and dynamic)
/// - Stack validation requirements
/// - Memory expansion calculations
///
/// ## Function Types
/// The module uses function pointers for flexibility, allowing:
/// - Different implementations for different hardforks
/// - Optimized variants for specific conditions
/// - Mock implementations for testing
///
/// ## Gas Model
/// EVM gas costs consist of:
/// - Constant gas: Fixed cost for the operation
/// - Dynamic gas: Variable cost based on operation parameters
///
/// Example:
/// ```zig
/// // ADD operation
/// const add_op = Operation{
///     .execute = execute_add,
///     .constant_gas = 3,
///     .min_stack = 2,
///     .max_stack = Stack.CAPACITY - 1,
/// };
/// ```
=======
>>>>>>> 9ff87a06
pub const ExecutionResult = @import("../execution/execution_result.zig");

/// Direct pointer to the VM instance providing state and context.
/// Simplified from a single-variant union to a direct pointer type.
pub const Interpreter = *@import("../evm.zig");

/// Direct pointer to the frame context with transaction and execution environment.
/// Simplified from a single-variant union to a direct pointer type.
pub const State = Frame;

/// Function signature for opcode execution.
///
/// Each opcode implements this signature to perform its operation.
/// The function has access to:
/// - Program counter for reading immediate values
/// - Interpreter for stack/memory manipulation
/// - State for account and storage access
///
/// @param pc Current program counter position
/// @param interpreter VM interpreter context
/// @param state Execution state and environment
/// @return Execution result indicating success/failure and gas consumption
pub const ExecutionFunc = @import("../execution_func.zig").ExecutionFunc;

/// Function signature for dynamic gas calculation.
///
/// Some operations have variable gas costs based on:
/// - Current state (e.g., cold vs warm storage access)
/// - Operation parameters (e.g., memory expansion size)
/// - Network rules (e.g., EIP-2929 access lists)
///
/// @param interpreter VM interpreter context
/// @param state Execution state
/// @param stack Current stack for parameter inspection
/// @param memory Current memory for size calculations
/// @param requested_size Additional memory requested by operation
/// @return Dynamic gas cost to add to constant gas
/// @throws OutOfGas if gas calculation overflows
pub const GasFunc = *const fn (interpreter: Interpreter, state: State, stack: *Stack, memory: *Memory, requested_size: u64) error{OutOfGas}!u64;

/// Function signature for memory size calculation.
///
/// Operations that access memory need to calculate the required size
/// before execution to:
/// - Charge memory expansion gas
/// - Validate memory bounds
/// - Pre-allocate memory if needed
///
/// @param stack Stack containing operation parameters
/// @return Required memory size for the operation
pub const MemorySizeFunc = *const fn (stack: *Stack) Opcode.MemorySize;

/// EVM operation definition containing all metadata and functions.
///
/// Each entry in the jump table is an Operation that fully describes
/// how to execute an opcode, including validation, gas calculation,
/// and the actual execution logic.
///
/// ## Field Ordering Optimization
/// Fields are ordered for optimal cache performance and memory layout:
/// - Hot fields (frequently accessed during execution) first
/// - Function pointers grouped together for better locality
/// - Smaller fields grouped to minimize padding
pub const Operation = struct {
    // Hot fields: Most frequently accessed during opcode execution
    /// Execution function implementing the opcode logic.
    /// This is called after all validations pass.
    execute: ExecutionFunc,

    /// Base gas cost for this operation.
    /// This is the minimum gas charged regardless of parameters.
    /// Defined by the Ethereum Yellow Paper and EIPs.
    constant_gas: u64,

    // Validation fields: Accessed during stack validation (hot path)
    /// Minimum stack items required before execution.
    /// The operation will fail with StackUnderflow if the stack
    /// has fewer than this many items.
    min_stack: u32,

    /// Maximum stack size allowed before execution.
    /// Ensures the operation won't cause stack overflow.
    /// Calculated as: CAPACITY - (pushes - pops)
    max_stack: u32,

    // Function pointers: Grouped together for better cache locality
    /// Optional dynamic gas calculation function.
    /// Operations with variable costs (storage, memory, calls) use this
    /// to calculate additional gas based on runtime parameters.
    dynamic_gas: ?GasFunc = null,

    /// Optional memory size calculation function.
    /// Operations that access memory use this to determine
    /// memory expansion requirements before execution.
    memory_size: ?MemorySizeFunc = null,

    // Flags: Smaller field placed last to minimize padding
    /// Indicates if this is an undefined/invalid opcode.
    /// Undefined opcodes consume all gas and fail execution.
    /// Used for opcodes not assigned in the current hardfork.
    undefined: bool = false,
};

/// Singleton NULL operation for unassigned opcode slots.
///
/// This operation is used for opcodes that:
/// - Are not yet defined in the current hardfork
/// - Have been removed in the current hardfork
/// - Are reserved for future use
///
/// Executing NULL always results in InvalidOpcode error.
pub const NULL_OPERATION = Operation{
    .execute = undefined_execute,
    .constant_gas = 0,
    .min_stack = 0,
    .max_stack = Stack.CAPACITY,
    .undefined = true,
};

/// Execution function for undefined opcodes.
///
/// Consumes all remaining gas and returns InvalidOpcode error.
/// This ensures undefined opcodes cannot be used for computation.
fn undefined_execute(context: *anyopaque) ExecutionError.Error!void {
    _ = context;
    return ExecutionError.Error.InvalidOpcode;
}<|MERGE_RESOLUTION|>--- conflicted
+++ resolved
@@ -40,7 +40,6 @@
 const Frame = @import("../frame.zig").Frame;
 const Memory = @import("../memory/memory.zig");
 
-<<<<<<< HEAD
 // Default stack capacity for NULL_OPERATION
 pub const DEFAULT_STACK_CAPACITY = 1024;
 
@@ -78,8 +77,6 @@
 ///     .max_stack = Stack.CAPACITY - 1,
 /// };
 /// ```
-=======
->>>>>>> 9ff87a06
 pub const ExecutionResult = @import("../execution/execution_result.zig");
 
 /// Direct pointer to the VM instance providing state and context.
